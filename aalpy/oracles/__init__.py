from .BreadthFirstExplorationEqOracle import BreadthFirstExplorationEqOracle
from .RandomWalkEqOracle import RandomWalkEqOracle, UnseenOutputRandomWalkEqOracle
from .StatePrefixEqOracle import StatePrefixEqOracle
from .WMethodEqOracle import WMethodEqOracle, RandomWMethodEqOracle
from .BreadthFirstExplorationEqOracle import BreadthFirstExplorationEqOracle
from .TransitionFocusOracle import TransitionFocusOracle
<<<<<<< HEAD
from .RandomWalkEqOracle import RandomWalkEqOracle, UnseenOutputRandomWalkEqOracle
from .CacheBasedEqOracle import CacheBasedEqOracle
from .kWayTransitionCoverageEqOracle import KWayTransitionCoverageEqOracle
=======
from .RandomWordEqOracle import RandomWordEqOracle, UnseenOutputRandomWordEqOracle
from .CacheBasedEqOracle import CacheBasedEqOracle
from .kWayStateCoverageEqOracle import KWayStateCoverageEqOracle
from .UserInputEqOracle import UserInputEqOracle
>>>>>>> dd759113
<|MERGE_RESOLUTION|>--- conflicted
+++ resolved
@@ -1,16 +1,12 @@
 from .BreadthFirstExplorationEqOracle import BreadthFirstExplorationEqOracle
-from .RandomWalkEqOracle import RandomWalkEqOracle, UnseenOutputRandomWalkEqOracle
-from .StatePrefixEqOracle import StatePrefixEqOracle
-from .WMethodEqOracle import WMethodEqOracle, RandomWMethodEqOracle
-from .BreadthFirstExplorationEqOracle import BreadthFirstExplorationEqOracle
-from .TransitionFocusOracle import TransitionFocusOracle
-<<<<<<< HEAD
-from .RandomWalkEqOracle import RandomWalkEqOracle, UnseenOutputRandomWalkEqOracle
-from .CacheBasedEqOracle import CacheBasedEqOracle
-from .kWayTransitionCoverageEqOracle import KWayTransitionCoverageEqOracle
-=======
-from .RandomWordEqOracle import RandomWordEqOracle, UnseenOutputRandomWordEqOracle
 from .CacheBasedEqOracle import CacheBasedEqOracle
 from .kWayStateCoverageEqOracle import KWayStateCoverageEqOracle
+from .kWayTransitionCoverageEqOracle import KWayTransitionCoverageEqOracle
+from .RandomWalkEqOracle import (RandomWalkEqOracle,
+                                 UnseenOutputRandomWalkEqOracle)
+from .RandomWordEqOracle import (RandomWordEqOracle,
+                                 UnseenOutputRandomWordEqOracle)
+from .StatePrefixEqOracle import StatePrefixEqOracle
+from .TransitionFocusOracle import TransitionFocusOracle
 from .UserInputEqOracle import UserInputEqOracle
->>>>>>> dd759113
+from .WMethodEqOracle import RandomWMethodEqOracle, WMethodEqOracle