import time
from collections import defaultdict
from bisect import insort

from aalpy.automata import MarkovChain, MdpState, Mdp, McState, MooreMachine, MooreState
from aalpy.learning_algs.stochastic_passive.CompatibilityChecker import HoeffdingCompatibility
from aalpy.learning_algs.stochastic_passive.FPTA import create_fpta

state_automaton_map = {'mc': (McState, MarkovChain), 'mdp': (MdpState, Mdp), 'moore': (MooreState, MooreMachine)}


class Alergia:
    def __init__(self, data, automaton_type, eps=0.005, compatibility_checker=None, print_info=False):
        assert eps == 'auto' or 0 < eps <= 2

        self.automaton_type = automaton_type
        self.print_info = print_info

        if eps == 'auto':
            eps = 10 / sum(len(d) - 1 for d in data)  # len - 1 to ignore initial output

        self.diff_checker = HoeffdingCompatibility(eps) if not compatibility_checker else compatibility_checker

        pta_start = time.time()

        self.t, self.a = create_fpta(data, automaton_type)

        pta_time = round(time.time() - pta_start, 2)
        if self.print_info:
            print(f'PTA Construction Time:  {pta_time}')

    def compatibility_test(self, a, b):
        if a.output != b.output:
            return False

        if not a.children.values() or not b.children.values():
            return True

        if self.automaton_type != 'moore' and not self.diff_checker.check_difference(a, b):
            return False

        for el in set(a.children.keys()).intersection(b.children.keys()):
            if not self.compatibility_test(a.children[el], b.children[el]):
                return False

        return True

    def merge(self, q_r, q_b):
        t_q_b = self.get_blue_node(q_b)
        prefix_leading_to_state = q_b.prefix[:-1]
        to_update = self.a
        for p in prefix_leading_to_state:
            to_update = to_update.children[p]

        to_update.children[q_b.prefix[-1]] = q_r

        self.fold(q_r, t_q_b)

    def fold(self, q_r, q_b):
        for i, c in q_b.children.items():
            if i in q_r.children.keys():
<<<<<<< HEAD
                q_r.children[i].frequency += c.frequency
=======
                q_r.input_frequency[i] += q_b.input_frequency[i]
>>>>>>> 2787fac2
                self.fold(q_r.children[i], c)
            else:
                q_r.children[i] = c  # was c.copy()
                q_r.children[i].frequency = c.frequency

    def run(self):
        start_time = time.time()

        red = [self.a]  # representative nodes and will be included in the final output model
        blue = self.a.succs()  # intermediate successors scheduled for testing

        while blue:
            lex_min_blue = min(list(blue), key=lambda x: len(x.prefix))
            merged = False

            for q_r in red:
                if self.compatibility_test(self.get_blue_node(q_r), self.get_blue_node(lex_min_blue)):
                    self.merge(q_r, lex_min_blue)
                    merged = True
                    break

            if not merged:
                insort(red, lex_min_blue)

            blue.clear()
            prefixes_in_red = [s.prefix for s in red]
            for r in red:
                for s in r.succs():
                    if s.prefix not in prefixes_in_red:
                        blue.append(s)

        assert sorted(red, key=lambda x: len(x.prefix)) == red

        if self.automaton_type != 'moore':
            self.normalize(red)

        for i, r in enumerate(red):
            r.state_id = f'q{i}'

        if self.print_info:
            print(f'Alergia Learning Time: {round(time.time() - start_time, 2)}')
            print(f'Alergia Learned {len(red)} state automaton.')
        return self.to_automaton(red)

    def normalize(self, red):
        red_sorted = sorted(list(red), key=lambda x: len(x.prefix))
        for r in red_sorted:
            r.children_prob = dict()  # Initializing in here saves many unnecessary initializations
            if self.automaton_type == 'mc':
                total_output = sum([c.frequency for c in r.children.values()])
                for i in r.children.keys():
                    r.children_prob[i] = r.children[i].frequency / total_output
            else:
                outputs_per_input = defaultdict(int)
                for io, child in r.children.items():
                    outputs_per_input[io[0]] += child.frequency
                for io in r.children.keys():
                    r.children_prob[io] = r.children[io].frequency / outputs_per_input[io[0]]

    def get_blue_node(self, red_node):
        blue = self.t
        for p in red_node.prefix:
            blue = blue.children[p]
        return blue

    def to_automaton(self, red):
        s_c = state_automaton_map[self.automaton_type][0]
        a_c = state_automaton_map[self.automaton_type][1]

        states = []
        initial_state = None
        red_mdp_map = dict()
        for s in red:
            automaton_state = s_c(s.state_id, output=s.output)
            automaton_state.prefix = s.prefix
            states.append(automaton_state)
            red_mdp_map[tuple(s.prefix)] = automaton_state
            red_mdp_map[automaton_state.state_id] = s
            if not s.prefix:
                initial_state = automaton_state

        for s in states:
            red_eq = red_mdp_map[s.state_id]
            for io, c in red_eq.children.items():
                destination = red_mdp_map[tuple(c.prefix)]
                i = io if self.automaton_type == 'mc' else io[0]
                if self.automaton_type == 'mdp':
                    s.transitions[i].append((destination, red_eq.children_prob[io]))
                elif self.automaton_type == 'mc':
                    s.transitions.append((destination, red_eq.children_prob[i]))
                else:
                    s.transitions[i] = destination

        return a_c(initial_state, states)


def run_Alergia(data, automaton_type, eps=0.005, compatibility_checker=None, print_info=False):
    """
    Run Alergia or IOAlergia on provided data.

    Args:

        data: data either in a form [[I,I,I],[I,I,I],...] if learning Markov Chains or [[O,(I,O),(I,O)...],
        [O,(I,O_,...],..,] if learning MDPs (I represents input, O output).
        Note that in whole data first symbol of each entry should be the same (Initial output of the MDP/MC).

        eps: epsilon value if you are using default HoeffdingCompatibility. If it is set to 'auto' it will be computed
        as 10/(all steps in the data)

        automaton_type: either 'mdp' if you wish to learn an MDP, 'mc' if you want to learn Markov Chain, and 'moore'
                        if you want to learn Moore Machine (underlying structure is deterministic)

        compatibility_checker: impl. of class CompatibilityChecker, HoeffdingCompatibility with eps value by default

        (note: not interchangeable, depends on data)
        print_info:

    Returns:

        mdp or markov chain
    """
    assert automaton_type in {'mdp', 'mc', 'moore'}
    alergia = Alergia(data, eps=eps, automaton_type=automaton_type,
                      compatibility_checker=compatibility_checker, print_info=print_info)
    model = alergia.run()
    del alergia.a, alergia.t, alergia
    return model<|MERGE_RESOLUTION|>--- conflicted
+++ resolved
@@ -59,15 +59,11 @@
     def fold(self, q_r, q_b):
         for i, c in q_b.children.items():
             if i in q_r.children.keys():
-<<<<<<< HEAD
-                q_r.children[i].frequency += c.frequency
-=======
                 q_r.input_frequency[i] += q_b.input_frequency[i]
->>>>>>> 2787fac2
                 self.fold(q_r.children[i], c)
             else:
                 q_r.children[i] = c  # was c.copy()
-                q_r.children[i].frequency = c.frequency
+                q_r.input_frequency[i] = q_b.input_frequency[i]
 
     def run(self):
         start_time = time.time()
@@ -113,15 +109,15 @@
         for r in red_sorted:
             r.children_prob = dict()  # Initializing in here saves many unnecessary initializations
             if self.automaton_type == 'mc':
-                total_output = sum([c.frequency for c in r.children.values()])
-                for i in r.children.keys():
-                    r.children_prob[i] = r.children[i].frequency / total_output
+                total_output = sum(r.input_frequency.values())
+                for i in r.input_frequency.keys():
+                    r.children_prob[i] = r.input_frequency[i] / total_output
             else:
                 outputs_per_input = defaultdict(int)
-                for io, child in r.children.items():
-                    outputs_per_input[io[0]] += child.frequency
-                for io in r.children.keys():
-                    r.children_prob[io] = r.children[io].frequency / outputs_per_input[io[0]]
+                for io, freq in r.input_frequency.items():
+                    outputs_per_input[io[0]] += freq
+                for io in r.input_frequency.keys():
+                    r.children_prob[io] = r.input_frequency[io] / outputs_per_input[io[0]]
 
     def get_blue_node(self, red_node):
         blue = self.t
