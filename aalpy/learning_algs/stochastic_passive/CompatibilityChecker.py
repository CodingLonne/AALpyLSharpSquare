from abc import ABC, abstractmethod
from math import sqrt, log

from aalpy.learning_algs.stochastic_passive.FPTA import AlergiaPtaNode


class CompatibilityChecker(ABC):

    @abstractmethod
    def check_difference(self, a: AlergiaPtaNode, b: AlergiaPtaNode, **kwargs) -> bool:
        pass


class HoeffdingCompatibility(CompatibilityChecker):
    def __init__(self, eps):
        self.eps = eps

    def check_difference(self, a: AlergiaPtaNode, b: AlergiaPtaNode, **kwargs):
<<<<<<< HEAD
        n1 = sum([c.frequency for c in a.children.values()])
        n2 = sum([c.frequency for c in b.children.values()])
=======
        n1 = sum(a.input_frequency.values())
        n2 = sum(b.input_frequency.values())
>>>>>>> 2787fac2

        if n1 > 0 and n2 > 0:
            a_children = a.children.keys()
            b_children = b.children.keys()
<<<<<<< HEAD

            # for non existing keys set freq to 0
            outs = set(a_children).union(b_children)

            for o in outs:
                a_freq = a.children[o].frequency if o in a_children else 0
                b_freq = b.children[o].frequency if o in b_children else 0
=======
            outs = set(a_children).union(b_children)

            for o in outs:
                # for non existing keys set freq to 0
                a_freq = a.input_frequency[o] if o in a_children else 0
                b_freq = b.input_frequency[o] if o in b_children else 0
>>>>>>> 2787fac2

                if abs(a_freq / n1 - b_freq / n2) > ((sqrt(1 / n1) + sqrt(1 / n2)) * sqrt(0.5 * log(2 / self.eps))):
                    return False
        return True<|MERGE_RESOLUTION|>--- conflicted
+++ resolved
@@ -16,33 +16,18 @@
         self.eps = eps
 
     def check_difference(self, a: AlergiaPtaNode, b: AlergiaPtaNode, **kwargs):
-<<<<<<< HEAD
-        n1 = sum([c.frequency for c in a.children.values()])
-        n2 = sum([c.frequency for c in b.children.values()])
-=======
         n1 = sum(a.input_frequency.values())
         n2 = sum(b.input_frequency.values())
->>>>>>> 2787fac2
 
         if n1 > 0 and n2 > 0:
             a_children = a.children.keys()
             b_children = b.children.keys()
-<<<<<<< HEAD
-
-            # for non existing keys set freq to 0
-            outs = set(a_children).union(b_children)
-
-            for o in outs:
-                a_freq = a.children[o].frequency if o in a_children else 0
-                b_freq = b.children[o].frequency if o in b_children else 0
-=======
             outs = set(a_children).union(b_children)
 
             for o in outs:
                 # for non existing keys set freq to 0
                 a_freq = a.input_frequency[o] if o in a_children else 0
                 b_freq = b.input_frequency[o] if o in b_children else 0
->>>>>>> 2787fac2
 
                 if abs(a_freq / n1 - b_freq / n2) > ((sqrt(1 / n1) + sqrt(1 / n2)) * sqrt(0.5 * log(2 / self.eps))):
                     return False
