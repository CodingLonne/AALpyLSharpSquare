<<<<<<< HEAD
from .AutomataSUL import DfaSUL, MealySUL, MooreSUL, MdpSUL, OnfsmSUL, StochasticMealySUL, McSUL, AutomatonSUL
=======
from .AutomataSUL import DfaSUL, MealySUL, MooreSUL, MdpSUL, OnfsmSUL, StochasticMealySUL, McSUL, SevpaSUL
>>>>>>> 7507d271
from .PyMethodSUL import FunctionDecorator, PyClassSUL
from .RegexSUL import RegexSUL
from .TomitaSUL import TomitaSUL<|MERGE_RESOLUTION|>--- conflicted
+++ resolved
@@ -1,8 +1,4 @@
-<<<<<<< HEAD
-from .AutomataSUL import DfaSUL, MealySUL, MooreSUL, MdpSUL, OnfsmSUL, StochasticMealySUL, McSUL, AutomatonSUL
-=======
-from .AutomataSUL import DfaSUL, MealySUL, MooreSUL, MdpSUL, OnfsmSUL, StochasticMealySUL, McSUL, SevpaSUL
->>>>>>> 7507d271
+from .AutomataSUL import DfaSUL, MealySUL, MooreSUL, MdpSUL, OnfsmSUL, StochasticMealySUL, McSUL
 from .PyMethodSUL import FunctionDecorator, PyClassSUL
 from .RegexSUL import RegexSUL
 from .TomitaSUL import TomitaSUL