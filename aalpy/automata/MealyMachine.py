from aalpy.base import AutomatonState, DeterministicAutomaton


class MealyState(AutomatonState):
    """
    Single state of a Mealy machine. Each state has an output_fun dictionary that maps inputs to outputs.
    """

    def __init__(self, state_id):
        super().__init__(state_id)
        self.output_fun = dict()


class MealyMachine(DeterministicAutomaton):

    def __init__(self, initial_state: MealyState, states):
        super().__init__(initial_state, states)

    def step(self, letter):
        """
        In Mealy machines, outputs depend on the input and the current state.

            Args:

                letter: single input that is looked up in the transition and output functions

            Returns:

                output corresponding to the input from the current state
        """
        output = self.current_state.output_fun[letter]
        self.current_state = self.current_state.transitions[letter]
        return output

    def is_minimal(self):
<<<<<<< HEAD
        return self.compute_characterization_set(raise_warning=False) != []
=======
        return self.compute_characterization_set(raise_warning=False) is not None
>>>>>>> 26a5a1ed

    def to_state_setup(self):
        state_setup_dict = {}

        # ensure prefixes are computed
        self.compute_prefixes()

        sorted_states = sorted(self.states, key=lambda x: len(x.prefix))
        for s in sorted_states:
            state_setup_dict[s.state_id] = {k: (s.output_fun[k], v.state_id) for k, v in s.transitions.items()}

        return state_setup_dict<|MERGE_RESOLUTION|>--- conflicted
+++ resolved
@@ -33,11 +33,7 @@
         return output
 
     def is_minimal(self):
-<<<<<<< HEAD
-        return self.compute_characterization_set(raise_warning=False) != []
-=======
         return self.compute_characterization_set(raise_warning=False) is not None
->>>>>>> 26a5a1ed
 
     def to_state_setup(self):
         state_setup_dict = {}
