import random
from collections import defaultdict
from aalpy.base import Automaton, AutomatonState


class SevpaAlphabet:
    def __init__(self, internal_alphabet: list, call_alphabet: list, return_alphabet: list):
        self.internal_alphabet = internal_alphabet
        self.call_alphabet = call_alphabet
        self.return_alphabet = return_alphabet

    def __str__(self):
        return f'Internal: {self.internal_alphabet} Call: {self.call_alphabet} Return: {self.return_alphabet}'

    def get_merged_alphabet(self) -> list:
        alphabet = list()
        alphabet.extend(self.internal_alphabet)
        alphabet.extend(self.call_alphabet)
        alphabet.extend(self.return_alphabet)
        return alphabet


class SevpaState(AutomatonState):
    """
    Single state of a deterministic finite automaton.
    """

    def __init__(self, state_id, is_accepting=False):
        super().__init__(state_id)
        self.transitions = defaultdict(list[SevpaTransition])
        self.is_accepting = is_accepting


class SevpaTransition:
    def __init__(self, start: SevpaState, target: SevpaState, symbol, action, stack_guard=None):
        self.start = start
        self.target = target
        self.symbol = symbol
        self.action = action
        self.stack_guard = stack_guard

    def __str__(self):
        return f"{self.symbol}: {self.start.state_id} --> {self.target.state_id} | {self.action}: {self.stack_guard}"


class Sevpa(Automaton):
    empty = "_"
    error_state = SevpaState("ErrorSinkState", False)

    def __init__(self, initial_state: SevpaState, states: list[SevpaState], input_alphabet: SevpaAlphabet):
        super().__init__(initial_state, states)
        self.initial_state = initial_state
        self.states = states
        self.input_alphabet = input_alphabet
        self.current_state = None
        self.call_balance = 0
        self.stack = []

    def reset_to_initial(self):
        super().reset_to_initial()
        self.reset()

    def reset(self):
        self.current_state = self.initial_state
        self.stack = [self.empty]
        self.call_balance = 0
        return self.current_state.is_accepting and self.top() == self.empty

    def top(self):
        return self.stack[-1]

    def pop(self):
        return self.stack.pop()

    def possible(self, letter):
        """
        Checks if a certain step on the automaton is possible

        TODO: Adaptation for Stack content ?
        """
        if self.current_state == Sevpa.error_state:
            return True
        # push is always possible
        if letter in self.input_alphabet.call_alphabet:
            return True
        if letter is not None:
            transitions = self.current_state.transitions[letter]
            possible_trans = []
            for t in transitions:
                if t.symbol in self.input_alphabet.call_alphabet:
                    possible_trans.append(t)
                elif t.symbol in self.input_alphabet.return_alphabet:
                    if t.stack_guard == self.top():
                        possible_trans.append(t)
                elif t.symbol in self.input_alphabet.internal_alphabet:
                    possible_trans.append(t)
                else:
                    assert False
            # trans = [t for t in transitions if t.stack_guard is None or self.top() == t.stack_guard]
            assert len(possible_trans) < 2
            if len(possible_trans) == 0:
                return False
            else:
                return True
        return False

    def step(self, letter):
        if self.current_state == Sevpa.error_state:
            return False
        if not self.possible(letter):
            self.current_state = Sevpa.error_state
            return False
        if letter is not None:
            transitions = self.current_state.transitions[letter]
            possible_trans = []
            for t in transitions:
                if t.symbol in self.input_alphabet.call_alphabet:
                    possible_trans.append(t)
                elif t.symbol in self.input_alphabet.return_alphabet:
                    if t.stack_guard == self.top():
                        possible_trans.append(t)
                elif t.symbol in self.input_alphabet.internal_alphabet:
                    possible_trans.append(t)
                else:
                    assert False

            if letter in self.input_alphabet.call_alphabet:
                assert(letter in self.input_alphabet.call_alphabet)     # push letters must be in call set
                self.stack.append((self.current_state.state_id, letter))
                return self.current_state.is_accepting and self.top() == self.empty

            assert len(possible_trans) < 2
            trans = possible_trans[0]
            self.current_state = trans.target

            if trans.action == 'pop':
                assert(letter in self.input_alphabet.return_alphabet)     # pop letters must be in return set
                if len(self.stack) <= 1:  # empty stack elem should always be there
                    self.current_state = Sevpa.error_state
                    return False
                self.stack.pop()

        return self.current_state.is_accepting and self.top() == self.empty

    def get_state_by_id(self, state_id) -> SevpaState:
        for state in self.states:
            if state.state_id == state_id:
                return state
        return None

    def execute_sequence(self, origin_state, seq):
        if origin_state.prefix != self.initial_state.prefix:
            assert False, 'execute_sequance for Sevpa only is only supported from the initial state.'
        self.reset_to_initial()
        self.current_state = origin_state
        return [self.step(s) for s in seq]

    def to_state_setup(self):
        state_setup_dict = {}

        # ensure prefixes are computed
        # self.compute_prefixes()

        sorted_states = sorted(self.states, key=lambda x: len(x.prefix))
        for s in sorted_states:
            state_setup_dict[s.state_id] = (
                s.is_accepting, {k: (v.target.state_id, v.action) for k, v in s.transitions.items()})

        return state_setup_dict

    @staticmethod
    def from_state_setup(state_setup: dict, init_state_id, input_alphabet: SevpaAlphabet):
        """
            First state in the state setup is the initial state.
            Example state setup:
            state_setup = {
                    "a": (True, {"x": ("b1",PUSH), "y": ("a", NONE)}),
                    "b1": (False, {"x": ("b2", PUSH), "y": "a"}),
                    "b2": (True, {"x": "b3", "y": "a"}),
                    "b3": (False, {"x": "b4", "y": "a"}),
                    "b4": (False, {"x": "c", "y": "a"}),
                    "c": (True, {"x": "a", "y": "a"}),
                }

            Args:

                state_setup: map from state_id to tuple(output and transitions_dict)

            Returns:

                PDA
            """
        # state_setup should map from state_id to tuple(is_accepting and transitions_dict)

        # build states with state_id and output
        states = {key: SevpaState(key, val[0]) for key, val in state_setup.items()}
        states[Sevpa.error_state.state_id] = Sevpa.error_state  # PdaState(Pda.error_state,False)
        # add transitions to states
        for state_id, state in states.items():
            if state_id == Sevpa.error_state.state_id:
                continue
            for _input, trans_spec in state_setup[state_id][1].items():
                for (target_state_id, action, stack_guard) in trans_spec:
                    if action == 'pop':
                        assert stack_guard[0] in states
                        assert stack_guard[1] in input_alphabet.call_alphabet
                        stack_guard = (stack_guard[0], stack_guard[1])
                        trans = SevpaTransition(start=state, target=states[target_state_id], symbol=_input,
                                                action=action, stack_guard=stack_guard)
                    elif action == 'push':  # In SEVPA you can only define return transitions and internal transitions
                        assert False
                    else:
                        trans = SevpaTransition(start=state, target=states[target_state_id], symbol=_input,
                                                action=None, stack_guard=None)

                    state.transitions[_input].append(trans)

            # add call transitions
            for call_letter in input_alphabet.call_alphabet:
                trans = SevpaTransition(start=state, target=states[init_state_id], symbol=call_letter, action='push',
                                        stack_guard=f'{state_id}{call_letter}')
                state.transitions[call_letter].append(trans)

        init_state = states[init_state_id]
        # states to list
        states = [state for state in states.values()]

        sevpa = Sevpa(init_state, states, input_alphabet)
        return sevpa

    def transform_access_sequance(self, state=None, stack_content=None) -> list[str]:

        word = []
        calling_state = self.initial_state if not state else state
        stack = self.stack if not stack_content else stack_content

        for index, stack_elem in enumerate(stack):
            # skip the first element because it's the start of the stack '_
            if index == 0:
                continue
            from_state_id = stack_elem[0]  # the corresponding state where the stack element got pushed from
            call_letter = stack_elem[1]  # the call letter that was pushed on the stack
            from_state = self.get_state_by_id(from_state_id)
            if from_state.prefix != ():
                word.extend(from_state.prefix)
            word.append(call_letter)
        word.extend(calling_state.prefix)
        print('TRANS', word, calling_state.prefix)
        return word

<<<<<<< HEAD
    # TODO  move
    def is_balanced(self, x):
        call_counter = 0
        for i in x:
            if i in self.input_alphabet.call_alphabet:
                call_counter += 1
            if i in self.input_alphabet.return_alphabet:
                call_counter -= 1
            if call_counter < 0:
                return False

        return call_counter == 0





def generate_random_sevpa(alphabet: SevpaAlphabet, amount_states, acceptance_prob, ):

    return None
=======
    def is_balanced(self, x):
        counter = 0
        for i in x:
            if i in self.input_alphabet.call_alphabet:
                counter += 1
            if i in self.input_alphabet.return_alphabet:
                counter -= 1
            if counter < 0:
                return False
        return counter == 0

def has_transition(state: SevpaState, transition_letter, stack_guard) -> bool:
    transitions = state.transitions[transition_letter]
    if transitions is not None:
        if stack_guard is None:     # internal transition
            for transition in transitions:
                if transition.symbol == transition_letter:
                    return True
        else:       # return transition
            for transition in transitions:
                if transition.stack_guard == stack_guard and transition.symbol == transition_letter:
                    return True

    return False


def generate_random_sevpa(alphabet: SevpaAlphabet, amount_states, acceptance_prob, return_transition_prob):
    # TODO: for some reason the alphabet attributes get
    #  treated as sets which are don't have accessible elements via index
    internal_alphabet = list(alphabet.internal_alphabet)
    return_alphabet = list(alphabet.return_alphabet)
    call_alphabet = list(alphabet.call_alphabet)

    state_list = [SevpaState('q0', random.uniform(0.0, 1.0) < acceptance_prob)]
    for i in range(1, amount_states):  # add a return transition
        if internal_alphabet == 0 or random.uniform(0.0, 1.0) < return_transition_prob:
            while True:
                from_state = state_list[random.randint(0, len(state_list)-1)]
                return_letter = return_alphabet[random.randint(0, len(return_alphabet)-1)]
                stack_state = state_list[random.randint(0, len(state_list)-1)]
                call_letter = call_alphabet[random.randint(0, len(call_alphabet)-1)]
                stack_guard = f'{stack_state}{call_letter}'
                if not has_transition(from_state, return_letter, stack_guard):
                    break
            target_state = SevpaState(f'q{i}', random.uniform(0.0, 1.0) < acceptance_prob)
            state_list.append(target_state)
            from_state.transitions[return_letter].append(SevpaTransition(from_state, target_state, return_letter, 'pop', stack_guard))
        else:  # add an internal transition
            while True:
                from_state = state_list[random.randint(0, len(state_list)-1)]
                internal_letter = internal_alphabet[random.randint(0, len(internal_alphabet)-1)]
                if not has_transition(from_state, internal_letter, None):
                    break
            target_state = SevpaState(f'q{i}', random.uniform(0.0, 1.0) < acceptance_prob)
            state_list.append(target_state)
            from_state.transitions[internal_letter].append(SevpaTransition(from_state, target_state, internal_letter, None, None))

    assert len(state_list) == amount_states
    initial_state_id = random.randint(0, amount_states)
    initial_state = state_list[initial_state_id]

    for state in state_list:
        for internal_letter in internal_alphabet:
            if state.transitions[internal_letter] is None:
                target_state = state_list[random.randint(0, len(state_list)-1)]
                state.transitions[internal_letter].append(SevpaTransition(state, target_state, internal_letter, None, None))

        for call_letter in call_alphabet:
            for stack_state in state_list:
                stack_guard = f'{stack_state.state_id}{call_letter}'
                for return_letter in return_alphabet:
                    if not has_transition(state, return_letter, stack_guard):
                        target_state = state_list[random.randint(0, len(state_list)-1)]
                        state.transitions[return_letter].append(SevpaTransition(state, target_state, return_letter, 'pop', stack_guard))

        # add call transitions
        for call_letter in call_alphabet:
            trans = SevpaTransition(start=state, target=initial_state, symbol=call_letter, action='push',
                                    stack_guard=f'{state.state_id}{call_letter}')
            state.transitions[call_letter].append(trans)

    return Sevpa(initial_state, state_list, alphabet)
>>>>>>> 37c3cade
<|MERGE_RESOLUTION|>--- conflicted
+++ resolved
@@ -248,28 +248,6 @@
         print('TRANS', word, calling_state.prefix)
         return word
 
-<<<<<<< HEAD
-    # TODO  move
-    def is_balanced(self, x):
-        call_counter = 0
-        for i in x:
-            if i in self.input_alphabet.call_alphabet:
-                call_counter += 1
-            if i in self.input_alphabet.return_alphabet:
-                call_counter -= 1
-            if call_counter < 0:
-                return False
-
-        return call_counter == 0
-
-
-
-
-
-def generate_random_sevpa(alphabet: SevpaAlphabet, amount_states, acceptance_prob, ):
-
-    return None
-=======
     def is_balanced(self, x):
         counter = 0
         for i in x:
@@ -351,5 +329,4 @@
                                     stack_guard=f'{state.state_id}{call_letter}')
             state.transitions[call_letter].append(trans)
 
-    return Sevpa(initial_state, state_list, alphabet)
->>>>>>> 37c3cade
+    return Sevpa(initial_state, state_list, alphabet)