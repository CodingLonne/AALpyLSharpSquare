import random

from aalpy.automata import Dfa, DfaState, MdpState, Mdp, MealyMachine, MealyState, \
    MooreMachine, MooreState, OnfsmState, Onfsm, MarkovChain, McState, StochasticMealyState, StochasticMealyMachine
from aalpy.utils.HelperFunctions import random_string_generator


def generate_random_mealy_machine(num_states, input_alphabet, output_alphabet, compute_prefixes=False) -> MealyMachine:
    """
    Generates a random Mealy machine.

    Args:

        num_states: number of states
        input_alphabet: input alphabet
        output_alphabet: output alphabet
        compute_prefixes: if true, shortest path to reach each state will be computed (Default value = False)

    Returns:
        Mealy machine with num_states states

    """
    states = list()

    for i in range(num_states):
        states.append(MealyState(i))

    state_buffer = list(states)
    for state in states:
        for a in input_alphabet:
            if state_buffer:
                new_state = random.choice(state_buffer)
                state_buffer.remove(new_state)
            else:
                new_state = random.choice(states)
            state.transitions[a] = new_state
            state.output_fun[a] = random.choice(output_alphabet)

    mm = MealyMachine(states[0], states)
    if compute_prefixes:
        for state in states:
            state.prefix = mm.get_shortest_path(mm.initial_state, state)

    return mm


def generate_random_moore_machine(num_states, input_alphabet, output_alphabet, compute_prefixes=False) -> MooreMachine:
    """
    Generates a random Moore machine.

    Args:

        num_states: number of states
        input_alphabet: input alphabet
        output_alphabet: output alphabet
        compute_prefixes: if true, shortest path to reach each state will be computed (Default value = False)

    Returns:

        Moore machine with num_states states

    """
    states = list()

    for i in range(num_states):
        states.append(MooreState(i, random.choice(output_alphabet)))

    state_buffer = list(states)
    for state in states:
        for a in input_alphabet:
            if state_buffer:
                new_state = random.choice(state_buffer)
                state_buffer.remove(new_state)
            else:
                new_state = random.choice(states)
            state.transitions[a] = new_state

    mm = MooreMachine(states[0], states)
    if compute_prefixes:
        for state in states:
            state.prefix = mm.get_shortest_path(mm.initial_state, state)

    return mm


def generate_random_dfa(num_states, alphabet, num_accepting_states=1, compute_prefixes=False) -> Dfa:
    """
    Generates a random DFA.

    Args:

        num_states: number of states
        alphabet: input alphabet
        num_accepting_states: number of accepting states (Default value = 1)
        compute_prefixes: if true, shortest path to reach each state will be computed (Default value = False)

    Returns:

        DFA

    """
    assert num_states >= num_accepting_states
    states = list()

    for i in range(num_states):
        states.append(DfaState(i))

    state_buffer = list(states)
    for state in states:
        for a in alphabet:
            if state_buffer:
                new_state = random.choice(state_buffer)
                state_buffer.remove(new_state)
            else:
                new_state = random.choice(states)
            state.transitions[a] = new_state

    for _ in range(num_accepting_states):
        random.choice(states).is_accepting = True

    dfa = Dfa(states[0], states)
    if compute_prefixes:
        for state in states:
            state.prefix = dfa.get_shortest_path(dfa.initial_state, state)

    return dfa


def generate_random_mdp(num_states, len_input, custom_outputs=None, num_unique_outputs=None):
    """
    Generates random MDP.

    Args:

        num_states: number of states
        len_input: number of inputs
        custom_outputs: user predefined outputs
        num_unique_outputs: number of outputs

    Returns:

        random MDP

    """
    num_unique_outputs = num_states if not num_unique_outputs else num_unique_outputs
    outputs = [random_string_generator(random.randint(3, 7)) for _ in range(num_unique_outputs)]
    outputs = custom_outputs if custom_outputs else outputs

    while len(outputs) < num_states:
        outputs.append(random.choice(outputs))

    possible_probabilities = [1.0, 1.0, 1.0, 1.0, 0.8, 0.5, 0.9]
    states = []
    for i in range(num_states):
        states.append(MdpState(f'q{i}', outputs.pop()))

    state_buffer = list(states)
    for state in states:
        for i in range(len_input):
            prob = random.choice(possible_probabilities)
            if state_buffer:
                new_state = random.choice(state_buffer)
                state_buffer.remove(new_state)
            else:
                new_state = random.choice(states)

            if prob == 1.:
                state.transitions[i].append((new_state, prob))
            else:
                new_states = list(states)
                s1 = new_state
                new_states.remove(s1)

                state.transitions[i].append((s1, prob))
                state.transitions[i].append((random.choice(new_states), round(1 - prob, 2)))

    return Mdp(states[0], states), list(range(len_input))


def generate_random_smm(num_states, num_inputs, num_output):
    """
    Generates random MDP.

    Args:

        num_states: number of states
        num_inputs: number of inputs
        num_output: number of outputs

    Returns:

        random SMM

    """
    import string
    inputs = list(range(num_inputs))
    outputs = list(string.ascii_uppercase)[:num_output]

    possible_probabilities = [1.0, 1.0, 1.0, 1.0, 0.75, 0.5, 0.9]

    states = []
    for i in range(num_states):
        states.append(StochasticMealyState(f'q{i}'))

    state_buffer = list(states)
    for state in states:
        for i in range(num_inputs):
            if state_buffer:
                new_state = random.choice(state_buffer)
                state_buffer.remove(new_state)
            else:
                new_state = random.choice(states)

            prob = random.choice(possible_probabilities)
            if prob == 1.:
                state.transitions[i].append((new_state, random.choice(outputs), prob))
            else:
                new_states, new_outputs = list(states), list(outputs)
                s1 = new_state
                o1 = random.choice(new_outputs)
                new_states.remove(s1)
                new_outputs.remove(o1)

                state.transitions[i].append((s1, o1, prob))
                state.transitions[i].append((random.choice(new_states), random.choice(outputs), round(1 - prob, 2)))

    return StochasticMealyMachine(states[0], states)


def generate_random_ONFSM(num_states, num_inputs, num_outputs, multiple_out_prob=0.5):
    """
    Randomly generate an observable non-deterministic finite-state machine.

    Args:

      num_states: number of states
      num_inputs: number of inputs
      num_outputs: number of outputs
      multiple_out_prob: probability that state will have multiple outputs (Default value = 0.5)

    Returns:

        randomly generated ONFSM

    """
    inputs = [f'i{i+1}' for i in range(num_inputs)]
    outputs = [f'o{i+1}' for i in range(num_outputs)]

    states = []
    for i in range(num_states):
        state = OnfsmState(f's{i}')
        states.append(state)

    state_buffer = states.copy()

    for state in states:
        for i in inputs:
            state_outputs = 1
<<<<<<< HEAD
            if random.random() <= multiple_out_prob and num_outputs >= 2:
                state_outputs = random.randint(2, num_outputs)
=======
            if random.random() <= multiple_out_prob and num_outputs > 1:
                state_outputs = random.randint(2, num_outputs - 1)
>>>>>>> b022462b

            random_out = random.sample(outputs, state_outputs)
            for index in range(state_outputs):
                if state_buffer:
                    new_state = random.choice(state_buffer)
                    state_buffer.remove(new_state)
                else:
                    new_state = random.choice(states)
                state.transitions[i].append((random_out[index], new_state))

    return Onfsm(states[0], states)


def generate_random_markov_chain(num_states):
    assert num_states >= 3
    possible_probabilities = [1.0, 1.0, 0.8, 0.5, 0.9]
    states = []

    for i in range(num_states):
        states.append(McState(f'q{i}', i))

    for index, state in enumerate(states[:-1]):
        prob = random.choice(possible_probabilities)
        if prob == 1.:
            new_state = states[index + 1]
            state.transitions.append((new_state, prob))
        else:
            next_state = states[index + 1]
            up_states = list(states)
            up_states.remove(next_state)
            rand_state = random.choice(up_states)

            state.transitions.append((next_state, prob))
            state.transitions.append((rand_state, round(1 - prob, 2)))

    return MarkovChain(states[0], states)


def dfa_from_state_setup(state_setup) -> Dfa:
    """
        First state in the state setup is the initial state.
        Example state setup:
        state_setup = {
                "a": (True, {"x": "b1", "y": "a"}),
                "b1": (False, {"x": "b2", "y": "a"}),
                "b2": (True, {"x": "b3", "y": "a"}),
                "b3": (False, {"x": "b4", "y": "a"}),
                "b4": (False, {"x": "c", "y": "a"}),
                "c": (True, {"x": "a", "y": "a"}),
            }

        Args:

            state_setup: map from state_id to tuple(output and transitions_dict)

        Returns:

            DFA
        """
    # state_setup should map from state_id to tuple(is_accepting and transitions_dict)

    # build states with state_id and output
    states = {key: DfaState(key, val[0]) for key, val in state_setup.items()}

    # add transitions to states
    for state_id, state in states.items():
        for _input, target_state_id in state_setup[state_id][1].items():
            state.transitions[_input] = states[target_state_id]

    # states to list
    states = [state for state in states.values()]

    # build moore machine with first state as starting state
    dfa = Dfa(states[0], states)

    for state in states:
        state.prefix = dfa.get_shortest_path(dfa.initial_state, state)

    return dfa


def moore_from_state_setup(state_setup) -> MooreMachine:
    """
    First state in the state setup is the initial state.
    Example state setup:
    state_setup = {
            "a": ("a", {"x": "b1", "y": "a"}),
            "b1": ("b", {"x": "b2", "y": "a"}),
            "b2": ("b", {"x": "b3", "y": "a"}),
            "b3": ("b", {"x": "b4", "y": "a"}),
            "b4": ("b", {"x": "c", "y": "a"}),
            "c": ("c", {"x": "a", "y": "a"}),
        }

    Args:

        state_setup: map from state_id to tuple(output and transitions_dict)

    Returns:

        Moore machine
    """

    # build states with state_id and output
    states = {key: MooreState(key, val[0]) for key, val in state_setup.items()}

    # add transitions to states
    for state_id, state in states.items():
        for _input, target_state_id in state_setup[state_id][1].items():
            state.transitions[_input] = states[target_state_id]

    # states to list
    states = [state for state in states.values()]

    # build moore machine with first state as starting state
    mm = MooreMachine(states[0], states)

    for state in states:
        state.prefix = mm.get_shortest_path(mm.initial_state, state)

    return mm


def mealy_from_state_setup(state_setup) -> MealyMachine:
    """
        First state in the state setup is the initial state.
        state_setup = {
            "a": {"x": ("o1", "b1"), "y": ("o2", "a")},
            "b1": {"x": ("o3", "b2"), "y": ("o1", "a")},
            "b2": {"x": ("o1", "b3"), "y": ("o2", "a")},
            "b3": {"x": ("o3", "b4"), "y": ("o1", "a")},
            "b4": {"x": ("o1", "c"), "y": ("o4", "a")},
            "c": {"x": ("o3", "a"), "y": ("o5", "a")},
        }


    Args:

        state_setup:
            state_setup should map from state_id to tuple(transitions_dict).

    Returns:

        Mealy Machine
    """
    # state_setup should map from state_id to tuple(transitions_dict).
    # Each entry in transition dict is <input> : <output, new_state_id>

    # build states with state_id and output
    states = {key: MealyState(key) for key, _ in state_setup.items()}

    # add transitions to states
    for state_id, state in states.items():
        for _input, (output, new_state) in state_setup[state_id].items():
            state.transitions[_input] = states[new_state]
            state.output_fun[_input] = output

    # states to list
    states = [state for state in states.values()]

    # build moore machine with first state as starting state
    mm = MealyMachine(states[0], states)

    for state in states:
        state.prefix = mm.get_shortest_path(mm.initial_state, state)

    return mm<|MERGE_RESOLUTION|>--- conflicted
+++ resolved
@@ -227,7 +227,7 @@
     return StochasticMealyMachine(states[0], states)
 
 
-def generate_random_ONFSM(num_states, num_inputs, num_outputs, multiple_out_prob=0.5):
+def generate_random_ONFSM(num_states, num_inputs, num_outputs, multiple_out_prob=0.1):
     """
     Randomly generate an observable non-deterministic finite-state machine.
 
@@ -256,13 +256,8 @@
     for state in states:
         for i in inputs:
             state_outputs = 1
-<<<<<<< HEAD
             if random.random() <= multiple_out_prob and num_outputs >= 2:
                 state_outputs = random.randint(2, num_outputs)
-=======
-            if random.random() <= multiple_out_prob and num_outputs > 1:
-                state_outputs = random.randint(2, num_outputs - 1)
->>>>>>> b022462b
 
             random_out = random.sample(outputs, state_outputs)
             for index in range(state_outputs):
