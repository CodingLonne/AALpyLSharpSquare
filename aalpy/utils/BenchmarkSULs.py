from aalpy.automata import StochasticMealyMachine, StochasticMealyState, Mdp, MdpState, Onfsm, OnfsmState

from aalpy.utils.AutomatonGenerators import dfa_from_state_setup


def get_Angluin_dfa():
<<<<<<< HEAD
    q0 = DfaState('q0')
    q0.is_accepting = True
    q1 = DfaState('q1')
    q2 = DfaState('q2')
    q3 = DfaState('q3')

    q0.transitions['a'] = q1
    q0.transitions['b'] = q2
    q1.transitions['a'] = q0
    q1.transitions['b'] = q3
    q2.transitions['a'] = q3
    q2.transitions['b'] = q0
    q3.transitions['a'] = q2
    q3.transitions['b'] = q1

    model = Dfa(q0, [q0, q1, q2, q3])
    for s in model.states:
        s.prefix = model.get_shortest_path(model.initial_state, s)

    return model
=======
    anguin_dfa = {
        'q0': (True, {'a': 'q1', 'b': 'q2'}),
        'q1': (False, {'a': 'q0', 'b': 'q3'}),
        'q2': (False, {'a': 'q3', 'b': 'q0'}),
        'q3': (False, {'a': 'q2', 'b': 'q1'})
    }

    return dfa_from_state_setup(anguin_dfa)
>>>>>>> ef5e2d2e


def get_benchmark_ONFSM():
    """
    Returns ONFSM presented in 'Learning Finite State Models of Observable Nondeterministic Systems in a Testing
    Context'.
    """
    a = OnfsmState('a')
    b = OnfsmState('b')
    c = OnfsmState('c')
    d = OnfsmState('d')

    a.transitions['a'].append((0, b))
    a.transitions['b'].append((2, a))
    a.transitions['b'].append((0, c))

    b.transitions['a'].append((2, a))
    b.transitions['b'].append((3, b))

    c.transitions['a'].append((2, d))
    c.transitions['b'].append((0, c))
    c.transitions['b'].append((3, c))

    d.transitions['a'].append((2, b))
    d.transitions['b'].append((3, d))

    return Onfsm(a, [a, b, c, d])


def get_ONFSM():
    """
    Returns example of an ONFSM.
    """
    q0 = OnfsmState('q0')
    q1 = OnfsmState('q1')
    q2 = OnfsmState('q2')
    q3 = OnfsmState('q3')
    q4 = OnfsmState('q4')
    q5 = OnfsmState('q5')
    q6 = OnfsmState('q6')
    q7 = OnfsmState('q7')
    q8 = OnfsmState('q8')

    q0.transitions['a'].append((2, q1))
    q0.transitions['b'].append((0, q0))

    q1.transitions['a'].append((2, q0))
    q1.transitions['b'].append((0, q2))

    q2.transitions['a'].append((1, q2))
    q2.transitions['b'].append((0, q3))

    q3.transitions['a'].append((2, q8))
    q3.transitions['b'].append((0, q4))

    q4.transitions['a'].append((1, q4))
    q4.transitions['b'].append((0, q5))

    q5.transitions['a'].append((2, q6))
    q5.transitions['b'].append((0, q7))

    q6.transitions['a'].append((2, q5))
    q6.transitions['b'].append((0, q6))

    q7.transitions['a'].append((1, q7))
    q7.transitions['b'].append(('O', q0))

    q8.transitions['a'].append((2, q3))
    q8.transitions['b'].append((0, q8))

    return Onfsm(q0, [q0, q1, q2, q3, q4, q5, q6, q7, q8])


def get_faulty_coffee_machine_MDP():
    q0 = MdpState("q0", "init")
    q1 = MdpState("q1", "beep")
    q2 = MdpState("q2", "coffee")

    q0.transitions['but'].append((q0, 1))
    q0.transitions['coin'].append((q1, 1))
    q1.transitions['but'].append((q0, 0.1))
    q1.transitions['but'].append((q2, 0.9))
    q1.transitions['coin'].append((q1, 1))
    q2.transitions['but'].append((q0, 1))
    q2.transitions['coin'].append((q1, 1))

    mdp = Mdp(q0, [q0, q1, q2])

    return mdp


def get_weird_coffee_machine_MDP():
    q0 = MdpState("q0", "init")
    q1 = MdpState("q1", "beep")
    q2 = MdpState("q2", "coffee")
    q3 = MdpState("q3", "beep")
    q4 = MdpState("q4", "coffee")
    q5 = MdpState("q5", "init")
    q6 = MdpState("q6", "crash")

    q0.transitions['but'].append((q0, 1))
    q0.transitions['coin'].append((q1, 1))
    q0.transitions['koin'].append((q3, 1))

    q1.transitions['but'].append((q0, 0.1))
    q1.transitions['but'].append((q2, 0.9))

    q3.transitions['but'].append((q0, 0.1))
    q3.transitions['but'].append((q4, 0.9))

    q1.transitions['coin'].append((q1, 1))
    q3.transitions['koin'].append((q3, 1))
    q1.transitions['koin'].append((q3, 1))
    q3.transitions['coin'].append((q1, 1))

    q2.transitions['but'].append((q0, 1))
    q2.transitions['coin'].append((q1, 1))
    q2.transitions['koin'].append((q3, 1))

    q4.transitions['coin'].append((q1, 1))
    q4.transitions['koin'].append((q3, 1))

    q4.transitions['but'].append((q5, 1))

    q5.transitions['but'].append((q6, 1))
    q5.transitions['coin'].append((q6, 1))
    q5.transitions['koin'].append((q6, 1))

    q6.transitions['but'].append((q6, 1))
    q6.transitions['coin'].append((q6, 1))
    q6.transitions['koin'].append((q6, 1))

    mdp = Mdp(q0, [q0, q1, q2, q3, q4, q5, q6])

    return mdp


def get_faulty_coffee_machine_SMM():
    s0 = StochasticMealyState('s0')
    s1 = StochasticMealyState('s1')
    s2 = StochasticMealyState('s2')

    s0.transitions['but'].append((s0, 'init', 1.))
    s0.transitions['coin'].append((s1, 'beep', 1.))
    s1.transitions['but'].append((s0, 'init', 0.1))
    s1.transitions['but'].append((s2, 'coffee', 0.9))
    s1.transitions['coin'].append((s1, 'beep', 1.))
    s2.transitions['but'].append((s0, 'init', 1.))
    s2.transitions['coin'].append((s1, 'beep', 1.))

    smm = StochasticMealyMachine(s0, [s0, s1, s2])

    return smm


def get_minimal_faulty_coffee_machine_SMM():
    s0 = StochasticMealyState('s0')
    s1 = StochasticMealyState('s1')

    s0.transitions['but'].append((s0, 'init', 1.))
    s0.transitions['coin'].append((s1, 'beep', 1.))
    s1.transitions['but'].append((s0, 'init', 0.1))
    s1.transitions['but'].append((s0, 'coffee', 0.9))
    s1.transitions['coin'].append((s1, 'beep', 1.))

    smm = StochasticMealyMachine(s0, [s0, s1])

    return smm


def get_faulty_mqtt_SMM():
    s0 = StochasticMealyState('s0')
    s1 = StochasticMealyState('s1')
    s2 = StochasticMealyState('s2')

    s0.transitions['connect'].append((s1, 'CONNACK', 1.))
    s0.transitions['disconnect'].append((s0, 'CONCLOSED', 1.))
    s0.transitions['publish'].append((s0, 'CONCLOSED', 1.))
    s0.transitions['subscribe'].append((s0, 'CONCLOSED', 1.))
    s0.transitions['unsubscribe'].append((s0, 'CONCLOSED', 1.))

    s1.transitions['connect'].append((s0, 'CONCLOSED', 1.))
    s1.transitions['disconnect'].append((s0, 'CONCLOSED', 1.))
    s1.transitions['publish'].append((s1, 'PUBACK', 0.9))
    s1.transitions['publish'].append((s0, 'CONCLOSED', 0.1))
    s1.transitions['subscribe'].append((s2, 'SUBACK', 1.))
    s1.transitions['unsubscribe'].append((s1, 'UNSUBACK', 1.))

    s2.transitions['connect'].append((s0, 'CONCLOSED', 1.))
    s2.transitions['disconnect'].append((s0, 'CONCLOSED', 1.))
    s2.transitions['publish'].append((s2, 'PUBLISH_PUBACK', 1.))
    s2.transitions['subscribe'].append((s2, 'SUBACK', 1.))
    s2.transitions['unsubscribe'].append((s1, 'UNSUBACK', 0.8))
    s2.transitions['unsubscribe'].append((s2, 'SUBACK', 0.2))

    smm = StochasticMealyMachine(s0, [s0, s1, s2])

    return smm


def get_small_gridworld():
    s0 = StochasticMealyState('s0')
    s1 = StochasticMealyState('s1')
    s2 = StochasticMealyState('s2')
    s3 = StochasticMealyState('s3')

    p_g = 0.8
    p_m = 0.6

    # gridworld of the form
    # W W W W with a start in the top left
    # W G M W states like s0 s1
    # W M G W             s2 s3
    # W W W W

    s0.transitions['north'].append((s0, 'wall', 1.))
    s0.transitions['west'].append((s0, 'wall', 1.))
    s0.transitions['east'].append((s1, 'mud', p_m))
    s0.transitions['east'].append((s3, 'grass', 1 - p_m))
    s0.transitions['south'].append((s2, 'mud', p_m))
    s0.transitions['south'].append((s3, 'grass', 1 - p_m))

    s1.transitions['north'].append((s1, 'wall', 1.))
    s1.transitions['east'].append((s1, 'wall', 1.))
    s1.transitions['west'].append((s0, 'grass', p_g))
    s1.transitions['west'].append((s2, 'mud', 1 - p_g))
    s1.transitions['south'].append((s3, 'grass', p_g))
    s1.transitions['south'].append((s2, 'mud', 1 - p_g))

    s2.transitions['south'].append((s2, 'wall', 1.))
    s2.transitions['west'].append((s2, 'wall', 1.))
    s2.transitions['east'].append((s3, 'grass', p_g))
    s2.transitions['east'].append((s1, 'mud', 1 - p_g))
    s2.transitions['north'].append((s0, 'grass', p_g))
    s2.transitions['south'].append((s1, 'mud', 1 - p_g))

    s3.transitions['south'].append((s3, 'wall', 1.))
    s3.transitions['east'].append((s3, 'wall', 1.))
    s3.transitions['west'].append((s2, 'mud', p_m))
    s3.transitions['west'].append((s0, 'grass', 1 - p_m))
    s3.transitions['north'].append((s1, 'mud', p_m))
    s3.transitions['north'].append((s0, 'grass', 1 - p_m))

    smm = StochasticMealyMachine(s0, [s0, s1, s2, s3])

    return smm


class MockMqttExample:

    def __init__(self):
        self.state = 'CONCLOSED'
        self.topics = set()

    def subscribe(self, topic: str):
        if '\n' in topic or '\u0000' in topic:
            self.state = 'CONCLOSED'
            self.topics.clear()
        elif self.state != 'CONCLOSED':
            self.topics.add(topic)
            self.state = 'SUBACK'

        return self.state

    def unsubscribe(self, topic):
        if '\n' in topic or '\u0000' in topic:
            self.state = 'CONCLOSED'
            self.topics.clear()
        elif self.state != 'CONCLOSED':
            if topic in self.topics:
                self.topics.remove(topic)
            self.state = 'UNSUBACK'

        return self.state

    def connect(self):
        if self.state == 'CONCLOSED':
            self.state = 'CONNACK'
        else:
            self.topics.clear()
            self.state = 'CONCLOSED'
        return self.state

    def disconnect(self):
        self.state = 'CONCLOSED'
        self.topics.clear()
        return self.state

    def publish(self, topic):
        if '\n' in topic or '\u0000' in topic:
            self.state = 'CONCLOSED'
            self.topics.clear()
        if self.state != 'CONCLOSED':
            if topic not in self.topics:
                self.state = 'PUBACK'
            else:
                self.state = 'PUBACK_PUBACK'
        return self.state


class DateValidator:
    """
    Class mimicking Date Validator API.
    It does not account for the leap years.
    The format of the dates is %d/%m/%Y'
    """

    def is_date_accepted(self, date_string: str):
        values = date_string.split('/')
        if len(values) != 3:
            return False
        try:
            day = int(values[0])
            month = int(values[1])
            year = int(values[2])
        except ValueError:
            return False

        if not (0 <= year <= 9999):
            return False

        if month == 2 and not (1 <= day <= 28):
            return False

        if month in [1, 3, 5, 7, 8, 10, 12] and not (1 <= day <= 31):
            return False

        elif not (1 <= day <= 31):
            return False

        return True


def get_small_pomdp():
    q0 = MdpState("q0", "init")
    q1 = MdpState("q1", "beep")
    q2 = MdpState("q2", "beep")
    q3 = MdpState("q3", "coffee")
    q4 = MdpState("q4", "tea")

    q0.transitions['but'].append((q0, 1))
    q0.transitions['coin'].append((q1, 0.8))
    q0.transitions['coin'].append((q2, 0.2))

    q1.transitions['coin'].append((q1, 1))
    q1.transitions['but'].append((q3, 1))

    q2.transitions['coin'].append((q2, 0.3))
    q2.transitions['coin'].append((q1, 0.7))
    q2.transitions['but'].append((q4, 1))

    q3.transitions['coin'].append((q3, 1))
    q3.transitions['but'].append((q3, 1))

    q4.transitions['coin'].append((q4, 1))
    q4.transitions['but'].append((q4, 1))

    return Mdp(q0, [q0, q1, q2, q3, q4])<|MERGE_RESOLUTION|>--- conflicted
+++ resolved
@@ -4,28 +4,6 @@
 
 
 def get_Angluin_dfa():
-<<<<<<< HEAD
-    q0 = DfaState('q0')
-    q0.is_accepting = True
-    q1 = DfaState('q1')
-    q2 = DfaState('q2')
-    q3 = DfaState('q3')
-
-    q0.transitions['a'] = q1
-    q0.transitions['b'] = q2
-    q1.transitions['a'] = q0
-    q1.transitions['b'] = q3
-    q2.transitions['a'] = q3
-    q2.transitions['b'] = q0
-    q3.transitions['a'] = q2
-    q3.transitions['b'] = q1
-
-    model = Dfa(q0, [q0, q1, q2, q3])
-    for s in model.states:
-        s.prefix = model.get_shortest_path(model.initial_state, s)
-
-    return model
-=======
     anguin_dfa = {
         'q0': (True, {'a': 'q1', 'b': 'q2'}),
         'q1': (False, {'a': 'q0', 'b': 'q3'}),
@@ -34,7 +12,6 @@
     }
 
     return dfa_from_state_setup(anguin_dfa)
->>>>>>> ef5e2d2e
 
 
 def get_benchmark_ONFSM():
